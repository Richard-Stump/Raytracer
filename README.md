# Raytracer
A simple raytracer project I created in Spring 2022 for CS 434. 

![An animation created with the raytracer](./images/raytracer.gif)
<<<<<<< HEAD
![Visual of the raytracer rendering](./images/display.gif)
=======
>>>>>>> a8e65b82

This program reads in a scene from text file, and then renders the
frames interpolated from the keyframes in that text file. It uses OpenMP to speed up
rendering of the frames, and calculates everything on the CPU.

## Running
The program must be run from a command line, with the input of the following form:
```
lab02.exe <scene file> [options]
```
where `<scene file>` is a text file specifying the sceen to render. The available
options are as follows:

| Option | Description |
|--------|-------------|
| `-o <folder>` | Ouptut the frames as individual images to the specified folder |
| `-d` | Display the frames to a window as they are being rendered |
| `-f <format>` | The output format for the frames. Valid values for `<format>` are `png` and `jpg` |

## Input files
This program reads in a scene from a text file. Each text file contains a 
list of renderer settings and a list of keyframes. Each keyframe can contain
a number of objects. When rendering, the various objects can be interpolated
between the keyframes to produce a simple animation. More info on the file
format can be found [here](./SceneFileFormat.md)

## Building
The project can be built right in Visual Studio by opening up the project, and clicking build.

## Misc. Notes

Given the time constraints I had at the time, there are some oversights with the code I 
would love to go back and fix given the time:
- The parsing code could use a huge rework. When I originally wrote it, I had not taken
  a compilers course, and did not know how to write a good parser.
- Parts of the code lack sanity checks that I did not notice the need for at the time.
  Things like unchecked casts, which never occur if your input file is written correctly.
- Parts of the rendering code are flawed, such as reflections being off.
- IIRC, having multiple planes in a scene can cause issues.
- Probably lots of optimizing that could be done to this code to make it more efficient

I may come back and fix these if I get the time, or I may rewrite the program using what I
have learned since my initial attempt at this project over a year ago.
<|MERGE_RESOLUTION|>--- conflicted
+++ resolved
@@ -1,51 +1,48 @@
-# Raytracer
-A simple raytracer project I created in Spring 2022 for CS 434. 
-
-![An animation created with the raytracer](./images/raytracer.gif)
-<<<<<<< HEAD
-![Visual of the raytracer rendering](./images/display.gif)
-=======
->>>>>>> a8e65b82
-
-This program reads in a scene from text file, and then renders the
-frames interpolated from the keyframes in that text file. It uses OpenMP to speed up
-rendering of the frames, and calculates everything on the CPU.
-
-## Running
-The program must be run from a command line, with the input of the following form:
-```
-lab02.exe <scene file> [options]
-```
-where `<scene file>` is a text file specifying the sceen to render. The available
-options are as follows:
-
-| Option | Description |
-|--------|-------------|
-| `-o <folder>` | Ouptut the frames as individual images to the specified folder |
-| `-d` | Display the frames to a window as they are being rendered |
-| `-f <format>` | The output format for the frames. Valid values for `<format>` are `png` and `jpg` |
-
-## Input files
-This program reads in a scene from a text file. Each text file contains a 
-list of renderer settings and a list of keyframes. Each keyframe can contain
-a number of objects. When rendering, the various objects can be interpolated
-between the keyframes to produce a simple animation. More info on the file
-format can be found [here](./SceneFileFormat.md)
-
-## Building
-The project can be built right in Visual Studio by opening up the project, and clicking build.
-
-## Misc. Notes
-
-Given the time constraints I had at the time, there are some oversights with the code I 
-would love to go back and fix given the time:
-- The parsing code could use a huge rework. When I originally wrote it, I had not taken
-  a compilers course, and did not know how to write a good parser.
-- Parts of the code lack sanity checks that I did not notice the need for at the time.
-  Things like unchecked casts, which never occur if your input file is written correctly.
-- Parts of the rendering code are flawed, such as reflections being off.
-- IIRC, having multiple planes in a scene can cause issues.
-- Probably lots of optimizing that could be done to this code to make it more efficient
-
-I may come back and fix these if I get the time, or I may rewrite the program using what I
-have learned since my initial attempt at this project over a year ago.
+# Raytracer
+A simple raytracer project I created in Spring 2022 for CS 434. 
+
+![An animation created with the raytracer](./images/raytracer.gif)
+![Visual of the raytracer rendering](./images/display.gif)
+
+This program reads in a scene from text file, and then renders the
+frames interpolated from the keyframes in that text file. It uses OpenMP to speed up
+rendering of the frames, and calculates everything on the CPU.
+
+## Running
+The program must be run from a command line, with the input of the following form:
+```
+lab02.exe <scene file> [options]
+```
+where `<scene file>` is a text file specifying the sceen to render. The available
+options are as follows:
+
+| Option | Description |
+|--------|-------------|
+| `-o <folder>` | Ouptut the frames as individual images to the specified folder |
+| `-d` | Display the frames to a window as they are being rendered |
+| `-f <format>` | The output format for the frames. Valid values for `<format>` are `png` and `jpg` |
+
+## Input files
+This program reads in a scene from a text file. Each text file contains a 
+list of renderer settings and a list of keyframes. Each keyframe can contain
+a number of objects. When rendering, the various objects can be interpolated
+between the keyframes to produce a simple animation. More info on the file
+format can be found [here](./SceneFileFormat.md)
+
+## Building
+The project can be built right in Visual Studio by opening up the project, and clicking build.
+
+## Misc. Notes
+
+Given the time constraints I had at the time, there are some oversights with the code I 
+would love to go back and fix given the time:
+- The parsing code could use a huge rework. When I originally wrote it, I had not taken
+  a compilers course, and did not know how to write a good parser.
+- Parts of the code lack sanity checks that I did not notice the need for at the time.
+  Things like unchecked casts, which never occur if your input file is written correctly.
+- Parts of the rendering code are flawed, such as reflections being off.
+- IIRC, having multiple planes in a scene can cause issues.
+- Probably lots of optimizing that could be done to this code to make it more efficient
+
+I may come back and fix these if I get the time, or I may rewrite the program using what I
+have learned since my initial attempt at this project over a year ago.